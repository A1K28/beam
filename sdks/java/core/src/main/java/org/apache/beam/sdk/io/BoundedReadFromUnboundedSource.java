/*
 * Licensed to the Apache Software Foundation (ASF) under one
 * or more contributor license agreements.  See the NOTICE file
 * distributed with this work for additional information
 * regarding copyright ownership.  The ASF licenses this file
 * to you under the Apache License, Version 2.0 (the
 * "License"); you may not use this file except in compliance
 * with the License.  You may obtain a copy of the License at
 *
 *     http://www.apache.org/licenses/LICENSE-2.0
 *
 * Unless required by applicable law or agreed to in writing, software
 * distributed under the License is distributed on an "AS IS" BASIS,
 * WITHOUT WARRANTIES OR CONDITIONS OF ANY KIND, either express or implied.
 * See the License for the specific language governing permissions and
 * limitations under the License.
 */
package org.apache.beam.sdk.io;

import static org.apache.beam.sdk.util.StringUtils.approximateSimpleName;

import com.google.api.client.util.BackOff;
import com.google.common.util.concurrent.Uninterruptibles;
import java.io.IOException;
import java.util.ArrayList;
import java.util.List;
import java.util.NoSuchElementException;
import java.util.concurrent.TimeUnit;
import org.apache.beam.sdk.Pipeline;
import org.apache.beam.sdk.coders.Coder;
import org.apache.beam.sdk.options.PipelineOptions;
import org.apache.beam.sdk.transforms.PTransform;
import org.apache.beam.sdk.transforms.ParDo;
import org.apache.beam.sdk.transforms.RemoveDuplicates;
import org.apache.beam.sdk.transforms.SerializableFunction;
import org.apache.beam.sdk.transforms.display.DisplayData;
import org.apache.beam.sdk.util.FluentBackoff;
import org.apache.beam.sdk.util.ValueWithRecordId;
import org.apache.beam.sdk.values.PBegin;
import org.apache.beam.sdk.values.PCollection;
import org.joda.time.Duration;
import org.joda.time.Instant;


/**
 * {@link PTransform} that reads a bounded amount of data from an {@link UnboundedSource},
 * specified as one or both of a maximum number of elements or a maximum period of time to read.
 */
<<<<<<< HEAD
class BoundedReadFromUnboundedSource<T> extends PTransform<PBegin, PCollection<T>> {
=======
public class BoundedReadFromUnboundedSource<T> extends PTransform<PBegin, PCollection<T>> {
>>>>>>> f2fe1ae4
  private final UnboundedSource<T, ?> source;
  private final long maxNumRecords;
  private final Duration maxReadTime;
  private static final FluentBackoff BACKOFF_FACTORY =
      FluentBackoff.DEFAULT
          .withInitialBackoff(Duration.millis(10))
          .withMaxBackoff(Duration.standardSeconds(10));

  /**
   * Returns a new {@link BoundedReadFromUnboundedSource} that reads a bounded amount
   * of data from the given {@link UnboundedSource}.  The bound is specified as a number
   * of records to read.
   *
   * <p>This may take a long time to execute if the splits of this source are slow to read
   * records.
   */
  public BoundedReadFromUnboundedSource<T> withMaxNumRecords(long maxNumRecords) {
    return new BoundedReadFromUnboundedSource<T>(source, maxNumRecords, maxReadTime);
  }

  /**
   * Returns a new {@link BoundedReadFromUnboundedSource} that reads a bounded amount
   * of data from the given {@link UnboundedSource}.  The bound is specified as an amount
   * of time to read for.  Each split of the source will read for this much time.
   */
  public BoundedReadFromUnboundedSource<T> withMaxReadTime(Duration maxReadTime) {
    return new BoundedReadFromUnboundedSource<T>(source, maxNumRecords, maxReadTime);
  }

  BoundedReadFromUnboundedSource(
      UnboundedSource<T, ?> source, long maxNumRecords, Duration maxReadTime) {
    this.source = source;
    this.maxNumRecords = maxNumRecords;
    this.maxReadTime = maxReadTime;
  }

  @Override
  public PCollection<T> apply(PBegin input) {
    PCollection<ValueWithRecordId<T>> read = Pipeline.applyTransform(input,
        Read.from(new UnboundedToBoundedSourceAdapter<>(source, maxNumRecords, maxReadTime)));
    if (source.requiresDeduping()) {
      read = read.apply(RemoveDuplicates.withRepresentativeValueFn(
          new SerializableFunction<ValueWithRecordId<T>, byte[]>() {
            @Override
            public byte[] apply(ValueWithRecordId<T> input) {
              return input.getId();
            }
          }));
    }
    return read.apply("StripIds", ParDo.of(new ValueWithRecordId.StripIdsDoFn<T>()));
  }

  @Override
  protected Coder<T> getDefaultOutputCoder() {
    return source.getDefaultOutputCoder();
  }

  @Override
  public String getKindString() {
    return "Read(" + approximateSimpleName(source.getClass()) + ")";
  }

  @Override
  public void populateDisplayData(DisplayData.Builder builder) {
    // We explicitly do not register base-class data, instead we use the delegate inner source.
    builder
        .add(DisplayData.item("source", source.getClass())
          .withLabel("Read Source"))
        .addIfNotDefault(DisplayData.item("maxRecords", maxNumRecords)
          .withLabel("Maximum Read Records"), Long.MAX_VALUE)
        .addIfNotNull(DisplayData.item("maxReadTime", maxReadTime)
          .withLabel("Maximum Read Time"))
        .include("source", source);
  }

  private static class UnboundedToBoundedSourceAdapter<T>
      extends BoundedSource<ValueWithRecordId<T>> {
    private final UnboundedSource<T, ?> source;
    private final long maxNumRecords;
    private final Duration maxReadTime;

    private UnboundedToBoundedSourceAdapter(
        UnboundedSource<T, ?> source, long maxNumRecords, Duration maxReadTime) {
      this.source = source;
      this.maxNumRecords = maxNumRecords;
      this.maxReadTime = maxReadTime;
    }

    /**
     * Divide the given number of records into {@code numSplits} approximately
     * equal parts that sum to {@code numRecords}.
     */
    private static long[] splitNumRecords(long numRecords, int numSplits) {
      long[] splitNumRecords = new long[numSplits];
      for (int i = 0; i < numSplits; i++) {
        splitNumRecords[i] = numRecords / numSplits;
      }
      for (int i = 0; i < numRecords % numSplits; i++) {
        splitNumRecords[i] = splitNumRecords[i] + 1;
      }
      return splitNumRecords;
    }

    /**
     * Pick a number of initial splits based on the number of records expected to be processed.
     */
    private static int numInitialSplits(long numRecords) {
      final int maxSplits = 100;
      final long recordsPerSplit = 10000;
      return (int) Math.min(maxSplits, numRecords / recordsPerSplit + 1);
    }

    @Override
    public List<? extends BoundedSource<ValueWithRecordId<T>>> splitIntoBundles(
        long desiredBundleSizeBytes, PipelineOptions options) throws Exception {
      List<UnboundedToBoundedSourceAdapter<T>> result = new ArrayList<>();
      int numInitialSplits = numInitialSplits(maxNumRecords);
      List<? extends UnboundedSource<T, ?>> splits =
          source.generateInitialSplits(numInitialSplits, options);
      int numSplits = splits.size();
      long[] numRecords = splitNumRecords(maxNumRecords, numSplits);
      for (int i = 0; i < numSplits; i++) {
        result.add(
            new UnboundedToBoundedSourceAdapter<T>(splits.get(i), numRecords[i], maxReadTime));
      }
      return result;
    }

    @Override
    public long getEstimatedSizeBytes(PipelineOptions options) {
      // No way to estimate bytes, so returning 0.
      return 0L;
    }

    @Override
    public boolean producesSortedKeys(PipelineOptions options) {
      return false;
    }

    @Override
    public Coder<ValueWithRecordId<T>> getDefaultOutputCoder() {
      return ValueWithRecordId.ValueWithRecordIdCoder.of(source.getDefaultOutputCoder());
    }

    @Override
    public void validate() {
      source.validate();
    }

    @Override
    public BoundedReader<ValueWithRecordId<T>> createReader(PipelineOptions options)
        throws IOException {
      return new Reader(source.createReader(options, null));
    }

    @Override
    public void populateDisplayData(DisplayData.Builder builder) {
      builder.delegate(source);
    }

    private class Reader extends BoundedReader<ValueWithRecordId<T>> {
      private long recordsRead = 0L;
      private Instant endTime = Instant.now().plus(maxReadTime);
      private UnboundedSource.UnboundedReader<T> reader;

      private Reader(UnboundedSource.UnboundedReader<T> reader) {
        this.recordsRead = 0L;
        if (maxReadTime != null) {
          this.endTime = Instant.now().plus(maxReadTime);
        } else {
          this.endTime = null;
        }
        this.reader = reader;
      }

      @Override
      public boolean start() throws IOException {
        if (maxNumRecords <= 0 || (maxReadTime != null && maxReadTime.getMillis() == 0)) {
          return false;
        }

        recordsRead++;
        if (reader.start()) {
          return true;
        } else {
          return advanceWithBackoff();
        }
      }

      @Override
      public boolean advance() throws IOException {
        if (recordsRead >= maxNumRecords) {
          finalizeCheckpoint();
          return false;
        }
        recordsRead++;
        return advanceWithBackoff();
      }

      private boolean advanceWithBackoff() throws IOException {
        // Try reading from the source with exponential backoff
        BackOff backoff = BACKOFF_FACTORY.backoff();
        long nextSleep = backoff.nextBackOffMillis();
        while (nextSleep != BackOff.STOP) {
          if (endTime != null && Instant.now().isAfter(endTime)) {
            finalizeCheckpoint();
            return false;
          }
          if (reader.advance()) {
            return true;
          }
          Uninterruptibles.sleepUninterruptibly(nextSleep, TimeUnit.MILLISECONDS);
          nextSleep = backoff.nextBackOffMillis();
        }
        finalizeCheckpoint();
        return false;
      }

      private void finalizeCheckpoint() throws IOException {
        reader.getCheckpointMark().finalizeCheckpoint();
      }

      @Override
      public ValueWithRecordId<T> getCurrent() throws NoSuchElementException {
        return new ValueWithRecordId<>(reader.getCurrent(), reader.getCurrentRecordId());
      }

      @Override
      public Instant getCurrentTimestamp() throws NoSuchElementException {
        return reader.getCurrentTimestamp();
      }

      @Override
      public void close() throws IOException {
        reader.close();
      }

      @Override
      public BoundedSource<ValueWithRecordId<T>> getCurrentSource() {
        return UnboundedToBoundedSourceAdapter.this;
      }
    }
  }
}<|MERGE_RESOLUTION|>--- conflicted
+++ resolved
@@ -46,11 +46,7 @@
  * {@link PTransform} that reads a bounded amount of data from an {@link UnboundedSource},
  * specified as one or both of a maximum number of elements or a maximum period of time to read.
  */
-<<<<<<< HEAD
-class BoundedReadFromUnboundedSource<T> extends PTransform<PBegin, PCollection<T>> {
-=======
 public class BoundedReadFromUnboundedSource<T> extends PTransform<PBegin, PCollection<T>> {
->>>>>>> f2fe1ae4
   private final UnboundedSource<T, ?> source;
   private final long maxNumRecords;
   private final Duration maxReadTime;
