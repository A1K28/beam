--- conflicted
+++ resolved
@@ -65,8 +65,6 @@
     if (done) {
       return false;
     }
-<<<<<<< HEAD
-=======
 
     checkState(!(position == null && !isAtSplitPoint), "The first record must be at a split point");
     checkState(!(recordStart.compareTo(range.getStartKey()) < 0),
@@ -74,7 +72,6 @@
     checkState(!(position != null && recordStart.compareTo(position) < 0),
         "Trying to return record which is before the last-returned record");
 
->>>>>>> c584b37b
     if (position == null) {
       range = range.withStartKey(recordStart);
     }
