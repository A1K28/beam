--- conflicted
+++ resolved
@@ -28,10 +28,7 @@
 import com.google.api.client.util.BackOff;
 import com.google.api.client.util.Sleeper;
 import com.google.api.services.storage.Storage;
-<<<<<<< HEAD
-=======
 import com.google.api.services.storage.model.Bucket;
->>>>>>> f2fe1ae4
 import com.google.api.services.storage.model.Objects;
 import com.google.api.services.storage.model.StorageObject;
 import com.google.cloud.hadoop.gcsio.GoogleCloudStorageReadChannel;
@@ -370,17 +367,9 @@
    * Creates a {@link Bucket} under the specified project in Cloud Storage or
    * propagates an exception.
    */
-<<<<<<< HEAD
-  public boolean bucketExists(GcsPath path) throws IOException {
-    return bucketExists(
-        path,
-        BACKOFF_FACTORY.backoff(),
-        Sleeper.DEFAULT);
-=======
   public void createBucket(String projectId, Bucket bucket) throws IOException {
     createBucket(
         projectId, bucket, BACKOFF_FACTORY.backoff(), Sleeper.DEFAULT);
->>>>>>> f2fe1ae4
   }
 
   /**
@@ -435,8 +424,6 @@
      }
   }
 
-<<<<<<< HEAD
-=======
   @VisibleForTesting
   void createBucket(String projectId, Bucket bucket, BackOff backoff, Sleeper sleeper)
         throws IOException {
@@ -475,7 +462,6 @@
     }
   }
 
->>>>>>> f2fe1ae4
   private static void executeBatches(List<BatchRequest> batches) throws IOException {
     ListeningExecutorService executor = MoreExecutors.listeningDecorator(
         MoreExecutors.getExitingExecutorService(
