--- conflicted
+++ resolved
@@ -137,11 +137,7 @@
         return coders.IterableCoder.from_type_hint(typehint, self)
       elif isinstance(typehint, typehints.ListConstraint):
         return coders.ListCoder.from_type_hint(typehint, self)
-<<<<<<< HEAD
-      elif typehints.is_optional(typehint):
-=======
       elif typehints.is_nullable(typehint):
->>>>>>> 70ff734d
         return coders.NullableCoder.from_type_hint(typehint, self)
       elif typehint is None:
         # In some old code, None is used for Any.
