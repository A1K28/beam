#
# Licensed to the Apache Software Foundation (ASF) under one or more
# contributor license agreements.  See the NOTICE file distributed with
# this work for additional information regarding copyright ownership.
# The ASF licenses this file to You under the Apache License, Version 2.0
# (the "License"); you may not use this file except in compliance with
# the License.  You may obtain a copy of the License at
#
#    http://www.apache.org/licenses/LICENSE-2.0
#
# Unless required by applicable law or agreed to in writing, software
# distributed under the License is distributed on an "AS IS" BASIS,
# WITHOUT WARRANTIES OR CONDITIONS OF ANY KIND, either express or implied.
# See the License for the specific language governing permissions and
# limitations under the License.
#

"""A runner implementation that submits a job for remote execution.

The runner will create a JSON description of the job graph and then submit it
to the Dataflow Service for remote execution by a worker.
"""
# pytype: skip-file

import base64
import logging
import os
import threading
import time
import traceback
from collections import defaultdict
from subprocess import DEVNULL
from typing import TYPE_CHECKING
from typing import List
from urllib.parse import quote
from urllib.parse import quote_from_bytes
from urllib.parse import unquote_to_bytes

import apache_beam as beam
from apache_beam import coders
from apache_beam import error
from apache_beam.internal import pickler
from apache_beam.internal.gcp import json_value
from apache_beam.options.pipeline_options import DebugOptions
from apache_beam.options.pipeline_options import GoogleCloudOptions
from apache_beam.options.pipeline_options import SetupOptions
from apache_beam.options.pipeline_options import StandardOptions
from apache_beam.options.pipeline_options import TestOptions
from apache_beam.options.pipeline_options import TypeOptions
from apache_beam.options.pipeline_options import WorkerOptions
from apache_beam.portability import common_urns
from apache_beam.portability.api import beam_runner_api_pb2
from apache_beam.pvalue import AsSideInput
from apache_beam.runners.common import DoFnSignature
from apache_beam.runners.common import group_by_key_input_visitor
from apache_beam.runners.dataflow.internal import names
from apache_beam.runners.dataflow.internal.clients import dataflow as dataflow_api
from apache_beam.runners.dataflow.internal.names import PropertyNames
from apache_beam.runners.dataflow.internal.names import TransformNames
from apache_beam.runners.runner import PipelineResult
from apache_beam.runners.runner import PipelineRunner
from apache_beam.runners.runner import PipelineState
from apache_beam.runners.runner import PValueCache
from apache_beam.transforms import window
from apache_beam.transforms.display import DisplayData
from apache_beam.transforms.sideinputs import SIDE_INPUT_PREFIX
from apache_beam.typehints import typehints
from apache_beam.utils import processes
from apache_beam.utils import proto_utils
from apache_beam.utils.interactive_utils import is_in_notebook
from apache_beam.utils.plugin import BeamPlugin

if TYPE_CHECKING:
  from apache_beam.pipeline import PTransformOverride

__all__ = ['DataflowRunner']

_LOGGER = logging.getLogger(__name__)

BQ_SOURCE_UW_ERROR = (
    'The Read(BigQuerySource(...)) transform is not supported with newer stack '
    'features (Fn API, Dataflow Runner V2, etc). Please use the transform '
    'apache_beam.io.gcp.bigquery.ReadFromBigQuery instead.')


class DataflowRunner(PipelineRunner):
  """A runner that creates job graphs and submits them for remote execution.

  Every execution of the run() method will submit an independent job for
  remote execution that consists of the nodes reachable from the passed in
  node argument or entire graph if node is None. The run() method returns
  after the service created the job and  will not wait for the job to finish
  if blocking is set to False.
  """

  # A list of PTransformOverride objects to be applied before running a pipeline
  # using DataflowRunner.
  # Currently this only works for overrides where the input and output types do
  # not change.
  # For internal SDK use only. This should not be updated by Beam pipeline
  # authors.

  # Imported here to avoid circular dependencies.
  # TODO: Remove the apache_beam.pipeline dependency in CreatePTransformOverride
  from apache_beam.runners.dataflow.ptransform_overrides import CombineValuesPTransformOverride
  from apache_beam.runners.dataflow.ptransform_overrides import CreatePTransformOverride
  from apache_beam.runners.dataflow.ptransform_overrides import JrhReadPTransformOverride
  from apache_beam.runners.dataflow.ptransform_overrides import ReadPTransformOverride
  from apache_beam.runners.dataflow.ptransform_overrides import NativeReadPTransformOverride

  # These overrides should be applied before the proto representation of the
  # graph is created.
  _PTRANSFORM_OVERRIDES = [
      CombineValuesPTransformOverride(),
      NativeReadPTransformOverride(),
  ]  # type: List[PTransformOverride]

  _JRH_PTRANSFORM_OVERRIDES = [
      JrhReadPTransformOverride(),
  ]  # type: List[PTransformOverride]

  # These overrides should be applied after the proto representation of the
  # graph is created.
  _NON_PORTABLE_PTRANSFORM_OVERRIDES = [
      CreatePTransformOverride(),
      ReadPTransformOverride(),
  ]  # type: List[PTransformOverride]

  def __init__(self, cache=None):
    # Cache of CloudWorkflowStep protos generated while the runner
    # "executes" a pipeline.
    self._cache = cache if cache is not None else PValueCache()
    self._unique_step_id = 0
    self._default_environment = None

  def is_fnapi_compatible(self):
    return False

  def apply(self, transform, input, options):
    self._maybe_add_unified_worker_missing_options(options)
    return super().apply(transform, input, options)

  def _get_unique_step_name(self):
    self._unique_step_id += 1
    return 's%s' % self._unique_step_id

  @staticmethod
  def poll_for_job_completion(
      runner, result, duration, state_update_callback=None):
    """Polls for the specified job to finish running (successfully or not).

    Updates the result with the new job information before returning.

    Args:
      runner: DataflowRunner instance to use for polling job state.
      result: DataflowPipelineResult instance used for job information.
      duration (int): The time to wait (in milliseconds) for job to finish.
        If it is set to :data:`None`, it will wait indefinitely until the job
        is finished.
    """
    if result.state == PipelineState.DONE:
      return

    last_message_time = None
    current_seen_messages = set()

    last_error_rank = float('-inf')
    last_error_msg = None
    last_job_state = None
    # How long to wait after pipeline failure for the error
    # message to show up giving the reason for the failure.
    # It typically takes about 30 seconds.
    final_countdown_timer_secs = 50.0
    sleep_secs = 5.0

    # Try to prioritize the user-level traceback, if any.
    def rank_error(msg):
      if 'work item was attempted' in msg:
        return -1
      elif 'Traceback' in msg:
        return 1
      return 0

    if duration:
      start_secs = time.time()
      duration_secs = duration // 1000

    job_id = result.job_id()
    while True:
      response = runner.dataflow_client.get_job(job_id)
      # If get() is called very soon after Create() the response may not contain
      # an initialized 'currentState' field.
      if response.currentState is not None:
        if response.currentState != last_job_state:
          if state_update_callback:
            state_update_callback(response.currentState)
          _LOGGER.info('Job %s is in state %s', job_id, response.currentState)
          last_job_state = response.currentState
        if str(response.currentState) != 'JOB_STATE_RUNNING':
          # Stop checking for new messages on timeout, explanatory
          # message received, success, or a terminal job state caused
          # by the user that therefore doesn't require explanation.
          if (final_countdown_timer_secs <= 0.0 or last_error_msg is not None or
              str(response.currentState) == 'JOB_STATE_DONE' or
              str(response.currentState) == 'JOB_STATE_CANCELLED' or
              str(response.currentState) == 'JOB_STATE_UPDATED' or
              str(response.currentState) == 'JOB_STATE_DRAINED'):
            break

          # Check that job is in a post-preparation state before starting the
          # final countdown.
          if (str(response.currentState) not in ('JOB_STATE_PENDING',
                                                 'JOB_STATE_QUEUED')):
            # The job has failed; ensure we see any final error messages.
            sleep_secs = 1.0  # poll faster during the final countdown
            final_countdown_timer_secs -= sleep_secs

      time.sleep(sleep_secs)

      # Get all messages since beginning of the job run or since last message.
      page_token = None
      while True:
        messages, page_token = runner.dataflow_client.list_messages(
            job_id, page_token=page_token, start_time=last_message_time)
        for m in messages:
          message = '%s: %s: %s' % (m.time, m.messageImportance, m.messageText)

          if not last_message_time or m.time > last_message_time:
            last_message_time = m.time
            current_seen_messages = set()

          if message in current_seen_messages:
            # Skip the message if it has already been seen at the current
            # time. This could be the case since the list_messages API is
            # queried starting at last_message_time.
            continue
          else:
            current_seen_messages.add(message)
          # Skip empty messages.
          if m.messageImportance is None:
            continue
          _LOGGER.info(message)
          if str(m.messageImportance) == 'JOB_MESSAGE_ERROR':
            if rank_error(m.messageText) >= last_error_rank:
              last_error_rank = rank_error(m.messageText)
              last_error_msg = m.messageText
        if not page_token:
          break

      if duration:
        passed_secs = time.time() - start_secs
        if passed_secs > duration_secs:
          _LOGGER.warning(
              'Timing out on waiting for job %s after %d seconds',
              job_id,
              passed_secs)
          break

    result._job = response
    runner.last_error_msg = last_error_msg

  @staticmethod
  def _only_element(iterable):
    # type: (Iterable[T]) -> T
    element, = iterable
    return element

  @staticmethod
  def side_input_visitor(
      use_unified_worker=False,
      use_fn_api=False,
      deterministic_key_coders=True):
    # Imported here to avoid circular dependencies.
    # pylint: disable=wrong-import-order, wrong-import-position
    from apache_beam.pipeline import PipelineVisitor
    from apache_beam.transforms.core import ParDo

    class SideInputVisitor(PipelineVisitor):
      """Ensures input `PCollection` used as a side inputs has a `KV` type.

      TODO(BEAM-115): Once Python SDK is compatible with the new Runner API,
      we could directly replace the coder instead of mutating the element type.
      """
      def visit_transform(self, transform_node):
        if isinstance(transform_node.transform, ParDo):
          new_side_inputs = []
          for ix, side_input in enumerate(transform_node.side_inputs):
            access_pattern = side_input._side_input_data().access_pattern
            if access_pattern == common_urns.side_inputs.ITERABLE.urn:
              if use_unified_worker or not use_fn_api:
                # TODO(BEAM-9173): Stop patching up the access pattern to
                # appease Dataflow when using the UW and hardcode the output
                # type to be Any since the Dataflow JSON and pipeline proto
                # can differ in coders which leads to encoding/decoding issues
                # within the runner.
                side_input.pvalue.element_type = typehints.Any
                new_side_input = _DataflowIterableSideInput(side_input)
              else:
                # Add a map to ('', value) as Dataflow currently only handles
                # keyed side inputs when using the JRH.
                pipeline = side_input.pvalue.pipeline
                new_side_input = _DataflowIterableAsMultimapSideInput(
                    side_input)
                new_side_input.pvalue = beam.pvalue.PCollection(
                    pipeline,
                    element_type=typehints.KV[bytes,
                                              side_input.pvalue.element_type],
                    is_bounded=side_input.pvalue.is_bounded)
                parent = transform_node.parent or pipeline._root_transform()
                map_to_void_key = beam.pipeline.AppliedPTransform(
                    parent,
                    beam.Map(lambda x: (b'', x)),
                    transform_node.full_label + '/MapToVoidKey%s' % ix,
                    {'input': side_input.pvalue})
                new_side_input.pvalue.producer = map_to_void_key
                map_to_void_key.add_output(new_side_input.pvalue, None)
                parent.add_part(map_to_void_key)
            elif access_pattern == common_urns.side_inputs.MULTIMAP.urn:
              # Ensure the input coder is a KV coder and patch up the
              # access pattern to appease Dataflow.
              side_input.pvalue.element_type = typehints.coerce_to_kv_type(
                  side_input.pvalue.element_type, transform_node.full_label)
              side_input.pvalue.requires_deterministic_key_coder = (
                  deterministic_key_coders and transform_node.full_label)
              new_side_input = _DataflowMultimapSideInput(side_input)
            else:
              raise ValueError(
                  'Unsupported access pattern for %r: %r' %
                  (transform_node.full_label, access_pattern))
            new_side_inputs.append(new_side_input)
          if use_fn_api:
            transform_node.side_inputs = new_side_inputs
            transform_node.transform.side_inputs = new_side_inputs

    return SideInputVisitor()

  @staticmethod
  def flatten_input_visitor():
    # Imported here to avoid circular dependencies.
    from apache_beam.pipeline import PipelineVisitor

    class FlattenInputVisitor(PipelineVisitor):
      """A visitor that replaces the element type for input ``PCollections``s of
       a ``Flatten`` transform with that of the output ``PCollection``.
      """
      def visit_transform(self, transform_node):
        # Imported here to avoid circular dependencies.
        # pylint: disable=wrong-import-order, wrong-import-position
        from apache_beam import Flatten
        if isinstance(transform_node.transform, Flatten):
          output_pcoll = DataflowRunner._only_element(
              transform_node.outputs.values())
          for input_pcoll in transform_node.inputs:
            input_pcoll.element_type = output_pcoll.element_type

    return FlattenInputVisitor()

  @staticmethod
  def combinefn_visitor():
    # Imported here to avoid circular dependencies.
    from apache_beam.pipeline import PipelineVisitor
    from apache_beam import core

    class CombineFnVisitor(PipelineVisitor):
      """Checks if `CombineFn` has non-default setup or teardown methods.
      If yes, raises `ValueError`.
      """
      def visit_transform(self, applied_transform):
        transform = applied_transform.transform
        if isinstance(transform, core.ParDo) and isinstance(
            transform.fn, core.CombineValuesDoFn):
          if self._overrides_setup_or_teardown(transform.fn.combinefn):
            raise ValueError(
                'CombineFn.setup and CombineFn.teardown are '
                'not supported with non-portable Dataflow '
                'runner. Please use Dataflow Runner V2 instead.')

      @staticmethod
      def _overrides_setup_or_teardown(combinefn):
        # TODO(BEAM-3736): provide an implementation for this method
        return False

    return CombineFnVisitor()

  def _adjust_pipeline_for_dataflow_v2(self, pipeline):
    # Dataflow runner requires a KV type for GBK inputs, hence we enforce that
    # here.
    pipeline.visit(
        group_by_key_input_visitor(
            not pipeline._options.view_as(
                TypeOptions).allow_non_deterministic_key_coders))

  def _check_for_unsupported_features_on_non_portable_worker(self, pipeline):
    pipeline.visit(self.combinefn_visitor())

  def run_pipeline(self, pipeline, options, pipeline_proto=None):
    """Remotely executes entire pipeline or parts reachable from node."""
    # Label goog-dataflow-notebook if job is started from notebook.
    if is_in_notebook():
      notebook_version = (
          'goog-dataflow-notebook=' +
          beam.version.__version__.replace('.', '_'))
      if options.view_as(GoogleCloudOptions).labels:
        options.view_as(GoogleCloudOptions).labels.append(notebook_version)
      else:
        options.view_as(GoogleCloudOptions).labels = [notebook_version]

    # Import here to avoid adding the dependency for local running scenarios.
    try:
      # pylint: disable=wrong-import-order, wrong-import-position
      from apache_beam.runners.dataflow.internal import apiclient
    except ImportError:
      raise ImportError(
          'Google Cloud Dataflow runner not available, '
          'please install apache_beam[gcp]')

    debug_options = options.view_as(DebugOptions)
    if pipeline_proto or pipeline.contains_external_transforms:
      if not apiclient._use_unified_worker(options):
        _LOGGER.info(
            'Automatically enabling Dataflow Runner v2 since the '
            'pipeline used cross-language transforms.')
        # This has to be done before any Fn API specific setup.
        debug_options.add_experiment("use_runner_v2")
      # Dataflow multi-language pipelines require portable job submission.
      if not debug_options.lookup_experiment('use_portable_job_submission'):
        debug_options.add_experiment("use_portable_job_submission")

    self._maybe_add_unified_worker_missing_options(options)

    use_fnapi = apiclient._use_fnapi(options)

    if not use_fnapi:
      self._check_for_unsupported_features_on_non_portable_worker(pipeline)

    # Convert all side inputs into a form acceptable to Dataflow.
    if pipeline:
      pipeline.visit(
          self.side_input_visitor(
              apiclient._use_unified_worker(options),
              apiclient._use_fnapi(options),
              deterministic_key_coders=not options.view_as(
                  TypeOptions).allow_non_deterministic_key_coders))

      # Performing configured PTransform overrides.  Note that this is currently
      # done before Runner API serialization, since the new proto needs to
      # contain any added PTransforms.
      pipeline.replace_all(DataflowRunner._PTRANSFORM_OVERRIDES)

      from apache_beam.runners.dataflow.ptransform_overrides import WriteToBigQueryPTransformOverride
      from apache_beam.runners.dataflow.ptransform_overrides import GroupIntoBatchesWithShardedKeyPTransformOverride
      pipeline.replace_all([
          WriteToBigQueryPTransformOverride(pipeline, options),
          GroupIntoBatchesWithShardedKeyPTransformOverride(self, options)
      ])

      if use_fnapi and not apiclient._use_unified_worker(options):
        pipeline.replace_all(DataflowRunner._JRH_PTRANSFORM_OVERRIDES)

<<<<<<< HEAD
    if pipeline_proto:
      self.proto_pipeline = pipeline_proto

=======
    from apache_beam.transforms import environments
    if options.view_as(SetupOptions).prebuild_sdk_container_engine:
      # if prebuild_sdk_container_engine is specified we will build a new sdk
      # container image with dependencies pre-installed and use that image,
      # instead of using the inferred default container image.
      self._default_environment = (
          environments.DockerEnvironment.from_options(options))
      options.view_as(WorkerOptions).sdk_container_image = (
          self._default_environment.container_image)
>>>>>>> 5603bd31
    else:
      from apache_beam.transforms import environments
      if options.view_as(SetupOptions).prebuild_sdk_container_engine:
        # if prebuild_sdk_container_engine is specified we will build a new sdk
        # container image with dependencies pre-installed and use that image,
        # instead of using the inferred default container image.
        self._default_environment = (
            environments.DockerEnvironment.from_options(options))
        options.view_as(WorkerOptions).sdk_container_image = (
            self._default_environment.container_image)
      else:
        self._default_environment = (
            environments.DockerEnvironment.from_container_image(
                apiclient.get_container_image_from_options(options),
                artifacts=environments.python_sdk_dependencies(options),
                resource_hints=environments.resource_hints_from_options(
                    options)))

<<<<<<< HEAD
      # This has to be performed before pipeline proto is constructed to make
      # sure that the changes are reflected in the portable job submission path.
      self._adjust_pipeline_for_dataflow_v2(pipeline)

=======
    if pipeline_proto:
      self.proto_pipeline = pipeline_proto

    else:
      # This has to be performed before pipeline proto is constructed to make
      # sure that the changes are reflected in the portable job submission path.
      self._adjust_pipeline_for_dataflow_v2(pipeline)

>>>>>>> 5603bd31
      # Snapshot the pipeline in a portable proto.
      self.proto_pipeline, self.proto_context = pipeline.to_runner_api(
          return_context=True, default_environment=self._default_environment)

    # Optimize the pipeline if it not streaming and the pre_optimize
    # experiment is set.
    if not options.view_as(StandardOptions).streaming:
      pre_optimize = options.view_as(DebugOptions).lookup_experiment(
          'pre_optimize', 'default').lower()
      from apache_beam.runners.portability.fn_api_runner import translations
      if pre_optimize == 'none':
        phases = []
      elif pre_optimize == 'default' or pre_optimize == 'all':
        phases = [translations.pack_combiners, translations.sort_stages]
      else:
        phases = []
        for phase_name in pre_optimize.split(','):
          # For now, these are all we allow.
          if phase_name in ('pack_combiners', ):
            phases.append(getattr(translations, phase_name))
          else:
            raise ValueError(
                'Unknown or inapplicable phase for pre_optimize: %s' %
                phase_name)
        phases.append(translations.sort_stages)

      if phases:
        self.proto_pipeline = translations.optimize_pipeline(
            self.proto_pipeline,
            phases=phases,
            known_runner_urns=frozenset(),
            partial=True)

    if not use_fnapi:
      # Performing configured PTransform overrides which should not be reflected
      # in the proto representation of the graph.
      pipeline.replace_all(DataflowRunner._NON_PORTABLE_PTRANSFORM_OVERRIDES)

    # Add setup_options for all the BeamPlugin imports
    setup_options = options.view_as(SetupOptions)
    plugins = BeamPlugin.get_all_plugin_paths()
    if setup_options.beam_plugins is not None:
      plugins = list(set(plugins + setup_options.beam_plugins))
    setup_options.beam_plugins = plugins

    # Elevate "min_cpu_platform" to pipeline option, but using the existing
    # experiment.
    debug_options = options.view_as(DebugOptions)
    worker_options = options.view_as(WorkerOptions)
    if worker_options.min_cpu_platform:
      debug_options.add_experiment(
          'min_cpu_platform=' + worker_options.min_cpu_platform)

    # Elevate "enable_streaming_engine" to pipeline option, but using the
    # existing experiment.
    google_cloud_options = options.view_as(GoogleCloudOptions)
    if google_cloud_options.enable_streaming_engine:
      debug_options.add_experiment("enable_windmill_service")
      debug_options.add_experiment("enable_streaming_engine")
    elif (apiclient._use_fnapi(options) and
          apiclient._use_unified_worker(options) and
          options.view_as(StandardOptions).streaming):
      debug_options.add_experiment("enable_windmill_service")
      debug_options.add_experiment("enable_streaming_engine")
    else:
      if (debug_options.lookup_experiment("enable_windmill_service") or
          debug_options.lookup_experiment("enable_streaming_engine")):
        raise ValueError(
            """Streaming engine both disabled and enabled:
        --enable_streaming_engine flag is not set, but
        enable_windmill_service
        and/or enable_streaming_engine experiments are present.
        It is recommended you only set the --enable_streaming_engine flag.""")

    dataflow_worker_jar = getattr(worker_options, 'dataflow_worker_jar', None)
    if dataflow_worker_jar is not None:
      if not apiclient._use_fnapi(options):
        _LOGGER.warning(
            'Typical end users should not use this worker jar feature. '
            'It can only be used when FnAPI is enabled.')
      else:
        debug_options.add_experiment('use_staged_dataflow_worker_jar')

    self.job = apiclient.Job(options, self.proto_pipeline)

    # TODO: Consider skipping these for all use_portable_job_submission jobs.
    if pipeline:
      # Dataflow Runner v1 requires output type of the Flatten to be the same as
      # the inputs, hence we enforce that here. Dataflow Runner v2 does not
      # require this.
      pipeline.visit(self.flatten_input_visitor())

      # Trigger a traversal of all reachable nodes.
      self.visit_transforms(pipeline, options)

    test_options = options.view_as(TestOptions)
    # If it is a dry run, return without submitting the job.
    if test_options.dry_run:
      result = PipelineResult(PipelineState.DONE)
      result.wait_until_finish = lambda duration=None: None
      return result

    # Get a Dataflow API client and set its options
    self.dataflow_client = apiclient.DataflowApplicationClient(
        options, self.job.root_staging_location)

    # Create the job description and send a request to the service. The result
    # can be None if there is no need to send a request to the service (e.g.
    # template creation). If a request was sent and failed then the call will
    # raise an exception.
    result = DataflowPipelineResult(
        self.dataflow_client.create_job(self.job), self)

    # TODO(BEAM-4274): Circular import runners-metrics. Requires refactoring.
    from apache_beam.runners.dataflow.dataflow_metrics import DataflowMetrics
    self._metrics = DataflowMetrics(self.dataflow_client, result, self.job)
    result.metric_results = self._metrics
    return result

  def _maybe_add_unified_worker_missing_options(self, options):
    debug_options = options.view_as(DebugOptions)
    # Streaming is always portable, default to runner v2.
    if (options.view_as(StandardOptions).streaming and
        not debug_options.lookup_experiment('disable_streaming_engine') and
        not options.view_as(GoogleCloudOptions).dataflow_kms_key):
      if not debug_options.lookup_experiment('disable_runner_v2'):
        debug_options.add_experiment('beam_fn_api')
        debug_options.add_experiment('use_runner_v2')
        if not debug_options.lookup_experiment(
            'disable_portable_job_submission'):
          debug_options.add_experiment('use_portable_job_submission')
    # set default beam_fn_api experiment if use unified
    # worker experiment flag exists, no-op otherwise.
    from apache_beam.runners.dataflow.internal import apiclient
    if apiclient._use_unified_worker(options):
      if not debug_options.lookup_experiment('beam_fn_api'):
        debug_options.add_experiment('beam_fn_api')

  def _get_typehint_based_encoding(self, typehint, window_coder):
    """Returns an encoding based on a typehint object."""
    return self._get_cloud_encoding(
        self._get_coder(typehint, window_coder=window_coder))

  @staticmethod
  def _get_coder(typehint, window_coder):
    """Returns a coder based on a typehint object."""
    if window_coder:
      return coders.WindowedValueCoder(
          coders.registry.get_coder(typehint), window_coder=window_coder)
    return coders.registry.get_coder(typehint)

  def _get_cloud_encoding(self, coder, unused=None):
    """Returns an encoding based on a coder object."""
    if not isinstance(coder, coders.Coder):
      raise TypeError(
          'Coder object must inherit from coders.Coder: %s.' % str(coder))
    return coder.as_cloud_object(self.proto_context.coders)

  def _get_side_input_encoding(self, input_encoding):
    """Returns an encoding for the output of a view transform.

    Args:
      input_encoding: encoding of current transform's input. Side inputs need
        this because the service will check that input and output types match.

    Returns:
      An encoding that matches the output and input encoding. This is essential
      for the View transforms introduced to produce side inputs to a ParDo.
    """
    return {
        '@type': 'kind:stream',
        'component_encodings': [input_encoding],
        'is_stream_like': {
            'value': True
        },
    }

  def _get_encoded_output_coder(
      self, transform_node, window_value=True, output_tag=None):
    """Returns the cloud encoding of the coder for the output of a transform."""

    if output_tag in transform_node.outputs:
      element_type = transform_node.outputs[output_tag].element_type
    elif len(transform_node.outputs) == 1:
      output_tag = DataflowRunner._only_element(transform_node.outputs.keys())
      # TODO(robertwb): Handle type hints for multi-output transforms.
      element_type = transform_node.outputs[output_tag].element_type

    else:
      # TODO(silviuc): Remove this branch (and assert) when typehints are
      # propagated everywhere. Returning an 'Any' as type hint will trigger
      # usage of the fallback coder (i.e., cPickler).
      element_type = typehints.Any
    if window_value:
      # All outputs have the same windowing. So getting the coder from an
      # arbitrary window is fine.
      output_tag = next(iter(transform_node.outputs.keys()))
      window_coder = (
          transform_node.outputs[output_tag].windowing.windowfn.
          get_window_coder())
    else:
      window_coder = None
    return self._get_typehint_based_encoding(element_type, window_coder)

  def get_pcoll_with_auto_sharding(self):
    if not hasattr(self, '_pcoll_with_auto_sharding'):
      return set()
    return self._pcoll_with_auto_sharding

  def add_pcoll_with_auto_sharding(self, applied_ptransform):
    if not hasattr(self, '_pcoll_with_auto_sharding'):
      self.__setattr__('_pcoll_with_auto_sharding', set())
    output = DataflowRunner._only_element(applied_ptransform.outputs.keys())
    self._pcoll_with_auto_sharding.add(
        applied_ptransform.outputs[output]._unique_name())

  def _add_step(self, step_kind, step_label, transform_node, side_tags=()):
    """Creates a Step object and adds it to the cache."""
    # Import here to avoid adding the dependency for local running scenarios.
    # pylint: disable=wrong-import-order, wrong-import-position
    from apache_beam.runners.dataflow.internal import apiclient
    step = apiclient.Step(step_kind, self._get_unique_step_name())
    self.job.proto.steps.append(step.proto)
    step.add_property(PropertyNames.USER_NAME, step_label)
    # Cache the node/step association for the main output of the transform node.

    # External transforms may not use 'None' as an output tag.
    output_tags = ([None] +
                   list(side_tags) if None in transform_node.outputs.keys() else
                   list(transform_node.outputs.keys()))

    # We have to cache output for all tags since some transforms may produce
    # multiple outputs.
    for output_tag in output_tags:
      self._cache.cache_output(transform_node, output_tag, step)

    # Finally, we add the display data items to the pipeline step.
    # If the transform contains no display data then an empty list is added.
    step.add_property(
        PropertyNames.DISPLAY_DATA,
        [
            item.get_dict()
            for item in DisplayData.create_from(transform_node.transform).items
        ])

    if transform_node.resource_hints:
      step.add_property(
          PropertyNames.RESOURCE_HINTS,
          {
              hint: quote_from_bytes(value)
              for (hint, value) in transform_node.resource_hints.items()
          })

    return step

  def _add_singleton_step(
      self,
      label,
      full_label,
      tag,
      input_step,
      windowing_strategy,
      access_pattern):
    """Creates a CollectionToSingleton step used to handle ParDo side inputs."""
    # Import here to avoid adding the dependency for local running scenarios.
    from apache_beam.runners.dataflow.internal import apiclient
    step = apiclient.Step(TransformNames.COLLECTION_TO_SINGLETON, label)
    self.job.proto.steps.append(step.proto)
    step.add_property(PropertyNames.USER_NAME, full_label)
    step.add_property(
        PropertyNames.PARALLEL_INPUT,
        {
            '@type': 'OutputReference',
            PropertyNames.STEP_NAME: input_step.proto.name,
            PropertyNames.OUTPUT_NAME: input_step.get_output(tag)
        })
    step.encoding = self._get_side_input_encoding(input_step.encoding)

    output_info = {
        PropertyNames.USER_NAME: '%s.%s' % (full_label, PropertyNames.OUTPUT),
        PropertyNames.ENCODING: step.encoding,
        PropertyNames.OUTPUT_NAME: PropertyNames.OUT
    }
    if common_urns.side_inputs.MULTIMAP.urn == access_pattern:
      output_info[PropertyNames.USE_INDEXED_FORMAT] = True
    step.add_property(PropertyNames.OUTPUT_INFO, [output_info])

    step.add_property(
        PropertyNames.WINDOWING_STRATEGY,
        self.serialize_windowing_strategy(
            windowing_strategy, self._default_environment))
    return step

  def run_Impulse(self, transform_node, options):
    standard_options = options.view_as(StandardOptions)
    debug_options = options.view_as(DebugOptions)
    use_fn_api = (
        debug_options.experiments and
        'beam_fn_api' in debug_options.experiments)
    use_streaming_engine = (
        debug_options.experiments and
        'enable_streaming_engine' in debug_options.experiments and
        'enable_windmill_service' in debug_options.experiments)

    step = self._add_step(
        TransformNames.READ, transform_node.full_label, transform_node)
    if (standard_options.streaming and
        (not use_fn_api or not use_streaming_engine)):
      step.add_property(PropertyNames.FORMAT, 'pubsub')
      step.add_property(PropertyNames.PUBSUB_SUBSCRIPTION, '_starting_signal/')
    else:
      step.add_property(PropertyNames.FORMAT, 'impulse')
      encoded_impulse_element = coders.WindowedValueCoder(
          coders.BytesCoder(),
          coders.coders.GlobalWindowCoder()).get_impl().encode_nested(
              window.GlobalWindows.windowed_value(b''))

      if use_fn_api:
        encoded_impulse_as_str = self.byte_array_to_json_string(
            encoded_impulse_element)
      else:
        encoded_impulse_as_str = base64.b64encode(
            encoded_impulse_element).decode('ascii')
      step.add_property(PropertyNames.IMPULSE_ELEMENT, encoded_impulse_as_str)

    step.encoding = self._get_encoded_output_coder(transform_node)
    step.add_property(
        PropertyNames.OUTPUT_INFO,
        [{
            PropertyNames.USER_NAME: (
                '%s.%s' % (transform_node.full_label, PropertyNames.OUT)),
            PropertyNames.ENCODING: step.encoding,
            PropertyNames.OUTPUT_NAME: PropertyNames.OUT
        }])

  def run_Flatten(self, transform_node, options):
    step = self._add_step(
        TransformNames.FLATTEN, transform_node.full_label, transform_node)
    inputs = []
    for one_input in transform_node.inputs:
      input_step = self._cache.get_pvalue(one_input)
      inputs.append({
          '@type': 'OutputReference',
          PropertyNames.STEP_NAME: input_step.proto.name,
          PropertyNames.OUTPUT_NAME: input_step.get_output(one_input.tag)
      })
    step.add_property(PropertyNames.INPUTS, inputs)
    step.encoding = self._get_encoded_output_coder(transform_node)
    step.add_property(
        PropertyNames.OUTPUT_INFO,
        [{
            PropertyNames.USER_NAME: (
                '%s.%s' % (transform_node.full_label, PropertyNames.OUT)),
            PropertyNames.ENCODING: step.encoding,
            PropertyNames.OUTPUT_NAME: PropertyNames.OUT
        }])

  # TODO(srohde): Remove this after internal usages have been removed.
  def apply_GroupByKey(self, transform, pcoll, options):
    return transform.expand(pcoll)

  def _verify_gbk_coders(self, transform, pcoll):
    # Infer coder of parent.
    #
    # TODO(ccy): make Coder inference and checking less specialized and more
    # comprehensive.

    parent = pcoll.producer
    if parent:
      coder = parent.transform._infer_output_coder()  # pylint: disable=protected-access
    if not coder:
      coder = self._get_coder(pcoll.element_type or typehints.Any, None)
    if not coder.is_kv_coder():
      raise ValueError((
          'Coder for the GroupByKey operation "%s" is not a '
          'key-value coder: %s.') % (transform.label, coder))
    # TODO(robertwb): Update the coder itself if it changed.
    coders.registry.verify_deterministic(
        coder.key_coder(), 'GroupByKey operation "%s"' % transform.label)

  def run_GroupByKey(self, transform_node, options):
    input_tag = transform_node.inputs[0].tag
    input_step = self._cache.get_pvalue(transform_node.inputs[0])

    # Verify that the GBK's parent has a KV coder.
    self._verify_gbk_coders(transform_node.transform, transform_node.inputs[0])

    step = self._add_step(
        TransformNames.GROUP, transform_node.full_label, transform_node)
    step.add_property(
        PropertyNames.PARALLEL_INPUT,
        {
            '@type': 'OutputReference',
            PropertyNames.STEP_NAME: input_step.proto.name,
            PropertyNames.OUTPUT_NAME: input_step.get_output(input_tag)
        })
    step.encoding = self._get_encoded_output_coder(transform_node)
    step.add_property(
        PropertyNames.OUTPUT_INFO,
        [{
            PropertyNames.USER_NAME: (
                '%s.%s' % (transform_node.full_label, PropertyNames.OUT)),
            PropertyNames.ENCODING: step.encoding,
            PropertyNames.OUTPUT_NAME: PropertyNames.OUT
        }])
    windowing = transform_node.transform.get_windowing(transform_node.inputs)
    step.add_property(
        PropertyNames.SERIALIZED_FN,
        self.serialize_windowing_strategy(windowing, self._default_environment))

  def run_ExternalTransform(self, transform_node, options):
    # Adds a dummy step to the Dataflow job description so that inputs and
    # outputs are mapped correctly in the presence of external transforms.
    #
    # Note that Dataflow Python multi-language pipelines use Portable Job
    # Submission by default, hence this step and rest of the Dataflow step
    # definitions defined here are not used at Dataflow service but we have to
    # maintain the mapping correctly till we can fully drop the Dataflow step
    # definitions from the SDK.

    # AppliedTransform node outputs have to be updated to correctly map the
    # outputs for external transforms.
    transform_node.outputs = ({
        output.tag: output
        for output in transform_node.outputs.values()
    })

    self.run_Impulse(transform_node, options)

  def run_ParDo(self, transform_node, options):
    transform = transform_node.transform
    input_tag = transform_node.inputs[0].tag
    input_step = self._cache.get_pvalue(transform_node.inputs[0])

    # Attach side inputs.
    si_dict = {}
    si_labels = {}
    full_label_counts = defaultdict(int)
    lookup_label = lambda side_pval: si_labels[side_pval]
    named_inputs = transform_node.named_inputs()
    label_renames = {}
    for ix, side_pval in enumerate(transform_node.side_inputs):
      assert isinstance(side_pval, AsSideInput)
      step_name = 'SideInput-' + self._get_unique_step_name()
      si_label = ((SIDE_INPUT_PREFIX + '%d-%s') %
                  (ix, transform_node.full_label))
      old_label = (SIDE_INPUT_PREFIX + '%d') % ix

      label_renames[old_label] = si_label

      assert old_label in named_inputs
      pcollection_label = '%s.%s' % (
          side_pval.pvalue.producer.full_label.split('/')[-1],
          side_pval.pvalue.tag if side_pval.pvalue.tag else 'out')
      si_full_label = '%s/%s(%s.%s)' % (
          transform_node.full_label,
          side_pval.__class__.__name__,
          pcollection_label,
          full_label_counts[pcollection_label])

      # Count the number of times the same PCollection is a side input
      # to the same ParDo.
      full_label_counts[pcollection_label] += 1

      self._add_singleton_step(
          step_name,
          si_full_label,
          side_pval.pvalue.tag,
          self._cache.get_pvalue(side_pval.pvalue),
          side_pval.pvalue.windowing,
          side_pval._side_input_data().access_pattern)
      si_dict[si_label] = {
          '@type': 'OutputReference',
          PropertyNames.STEP_NAME: step_name,
          PropertyNames.OUTPUT_NAME: PropertyNames.OUT
      }
      si_labels[side_pval] = si_label

    # Now create the step for the ParDo transform being handled.
    transform_name = transform_node.full_label.rsplit('/', 1)[-1]
    step = self._add_step(
        TransformNames.DO,
        transform_node.full_label +
        ('/{}'.format(transform_name) if transform_node.side_inputs else ''),
        transform_node,
        transform_node.transform.output_tags)
    # Import here to avoid adding the dependency for local running scenarios.
    # pylint: disable=wrong-import-order, wrong-import-position
    from apache_beam.runners.dataflow.internal import apiclient
    transform_proto = self.proto_context.transforms.get_proto(transform_node)
    transform_id = self.proto_context.transforms.get_id(transform_node)
    use_fnapi = apiclient._use_fnapi(options)
    use_unified_worker = apiclient._use_unified_worker(options)
    # Patch side input ids to be unique across a given pipeline.
    if (label_renames and
        transform_proto.spec.urn == common_urns.primitives.PAR_DO.urn):
      # Patch PTransform proto.
      for old, new in label_renames.items():
        transform_proto.inputs[new] = transform_proto.inputs[old]
        del transform_proto.inputs[old]

      # Patch ParDo proto.
      proto_type, _ = beam.PTransform._known_urns[transform_proto.spec.urn]
      proto = proto_utils.parse_Bytes(transform_proto.spec.payload, proto_type)
      for old, new in label_renames.items():
        proto.side_inputs[new].CopyFrom(proto.side_inputs[old])
        del proto.side_inputs[old]
      transform_proto.spec.payload = proto.SerializeToString()
      # We need to update the pipeline proto.
      del self.proto_pipeline.components.transforms[transform_id]
      (
          self.proto_pipeline.components.transforms[transform_id].CopyFrom(
              transform_proto))
    # The data transmitted in SERIALIZED_FN is different depending on whether
    # this is a fnapi pipeline or not.
    if (use_fnapi and
        (transform_proto.spec.urn == common_urns.primitives.PAR_DO.urn or
         use_unified_worker)):
      serialized_data = transform_id
    else:
      serialized_data = pickler.dumps(
          self._pardo_fn_data(transform_node, lookup_label))
    step.add_property(PropertyNames.SERIALIZED_FN, serialized_data)
    # TODO(BEAM-8882): Enable once dataflow service doesn't reject this.
    # step.add_property(PropertyNames.PIPELINE_PROTO_TRANSFORM_ID, transform_id)
    step.add_property(
        PropertyNames.PARALLEL_INPUT,
        {
            '@type': 'OutputReference',
            PropertyNames.STEP_NAME: input_step.proto.name,
            PropertyNames.OUTPUT_NAME: input_step.get_output(input_tag)
        })
    # Add side inputs if any.
    step.add_property(PropertyNames.NON_PARALLEL_INPUTS, si_dict)

    # Generate description for the outputs. The output names
    # will be 'None' for main output and '<tag>' for a tagged output.
    outputs = []

    all_output_tags = list(transform_proto.outputs.keys())

    # Some external transforms require output tags to not be modified.
    # So we randomly select one of the output tags as the main output and
    # leave others as side outputs. Transform execution should not change
    # dependending on which output tag we choose as the main output here.
    # Also, some SDKs do not work correctly if output tags are modified. So for
    # external transforms, we leave tags unmodified.
    #
    # Python SDK uses 'None' as the tag of the main output.
    main_output_tag = 'None'

    step.encoding = self._get_encoded_output_coder(
        transform_node, output_tag=main_output_tag)

    side_output_tags = set(all_output_tags).difference({main_output_tag})

    # Add the main output to the description.
    outputs.append({
        PropertyNames.USER_NAME: (
            '%s.%s' % (transform_node.full_label, PropertyNames.OUT)),
        PropertyNames.ENCODING: step.encoding,
        PropertyNames.OUTPUT_NAME: main_output_tag
    })
    for side_tag in side_output_tags:
      # The assumption here is that all outputs will have the same typehint
      # and coder as the main output. This is certainly the case right now
      # but conceivably it could change in the future.
      encoding = self._get_encoded_output_coder(
          transform_node, output_tag=side_tag)
      outputs.append({
          PropertyNames.USER_NAME: (
              '%s.%s' % (transform_node.full_label, side_tag)),
          PropertyNames.ENCODING: encoding,
          PropertyNames.OUTPUT_NAME: side_tag
      })

    step.add_property(PropertyNames.OUTPUT_INFO, outputs)

    # Add the restriction encoding if we are a splittable DoFn
    # and are using the Fn API on the unified worker.
    restriction_coder = transform.get_restriction_coder()
    if restriction_coder:
      step.add_property(
          PropertyNames.RESTRICTION_ENCODING,
          self._get_cloud_encoding(restriction_coder))

    if options.view_as(StandardOptions).streaming:
      is_stateful_dofn = (DoFnSignature(transform.dofn).is_stateful_dofn())
      if is_stateful_dofn:
        step.add_property(PropertyNames.USES_KEYED_STATE, 'true')

        # Also checks whether the step allows shardable keyed states.
        # TODO(BEAM-11360): remove this when migrated to portable job
        #  submission since we only consider supporting the property in runner
        #  v2.
        for pcoll in transform_node.outputs.values():
          if pcoll._unique_name() in self.get_pcoll_with_auto_sharding():
            step.add_property(PropertyNames.ALLOWS_SHARDABLE_STATE, 'true')
            # Currently we only allow auto-sharding to be enabled through the
            # GroupIntoBatches transform. So we also add the following property
            # which GroupIntoBatchesDoFn has, to allow the backend to perform
            # graph optimization.
            step.add_property(PropertyNames.PRESERVES_KEYS, 'true')
            break

  @staticmethod
  def _pardo_fn_data(transform_node, get_label):
    transform = transform_node.transform
    si_tags_and_types = [  # pylint: disable=protected-access
        (get_label(side_pval), side_pval.__class__, side_pval._view_options())
        for side_pval in transform_node.side_inputs]
    return (
        transform.fn,
        transform.args,
        transform.kwargs,
        si_tags_and_types,
        transform_node.inputs[0].windowing)

  def run_CombineValuesReplacement(self, transform_node, options):
    transform = transform_node.transform.transform
    input_tag = transform_node.inputs[0].tag
    input_step = self._cache.get_pvalue(transform_node.inputs[0])
    step = self._add_step(
        TransformNames.COMBINE, transform_node.full_label, transform_node)
    transform_id = self.proto_context.transforms.get_id(transform_node.parent)

    # The data transmitted in SERIALIZED_FN is different depending on whether
    # this is a fnapi pipeline or not.
    from apache_beam.runners.dataflow.internal import apiclient
    use_fnapi = apiclient._use_fnapi(options)
    if use_fnapi:
      # Fnapi pipelines send the transform ID of the CombineValues transform's
      # parent composite because Dataflow expects the ID of a CombinePerKey
      # transform.
      serialized_data = transform_id
    else:
      # Combiner functions do not take deferred side-inputs (i.e. PValues) and
      # therefore the code to handle extra args/kwargs is simpler than for the
      # DoFn's of the ParDo transform. In the last, empty argument is where
      # side inputs information would go.
      serialized_data = pickler.dumps(
          (transform.fn, transform.args, transform.kwargs, ()))
    step.add_property(PropertyNames.SERIALIZED_FN, serialized_data)
    # TODO(BEAM-8882): Enable once dataflow service doesn't reject this.
    # step.add_property(PropertyNames.PIPELINE_PROTO_TRANSFORM_ID, transform_id)
    step.add_property(
        PropertyNames.PARALLEL_INPUT,
        {
            '@type': 'OutputReference',
            PropertyNames.STEP_NAME: input_step.proto.name,
            PropertyNames.OUTPUT_NAME: input_step.get_output(input_tag)
        })
    # Note that the accumulator must not have a WindowedValue encoding, while
    # the output of this step does in fact have a WindowedValue encoding.
    accumulator_encoding = self._get_cloud_encoding(
        transform.fn.get_accumulator_coder())
    output_encoding = self._get_encoded_output_coder(transform_node)

    step.encoding = output_encoding
    step.add_property(PropertyNames.ENCODING, accumulator_encoding)
    # Generate description for main output 'out.'
    outputs = []
    # Add the main output to the description.
    outputs.append({
        PropertyNames.USER_NAME: (
            '%s.%s' % (transform_node.full_label, PropertyNames.OUT)),
        PropertyNames.ENCODING: step.encoding,
        PropertyNames.OUTPUT_NAME: PropertyNames.OUT
    })
    step.add_property(PropertyNames.OUTPUT_INFO, outputs)

  def run_Read(self, transform_node, options):
    transform = transform_node.transform
    step = self._add_step(
        TransformNames.READ, transform_node.full_label, transform_node)
    # TODO(mairbek): refactor if-else tree to use registerable functions.
    # Initialize the source specific properties.

    standard_options = options.view_as(StandardOptions)
    if not hasattr(transform.source, 'format'):
      # If a format is not set, we assume the source to be a custom source.
      source_dict = {}

      source_dict['spec'] = {
          '@type': names.SOURCE_TYPE,
          names.SERIALIZED_SOURCE_KEY: pickler.dumps(transform.source)
      }

      try:
        source_dict['metadata'] = {
            'estimated_size_bytes': json_value.get_typed_value_descriptor(
                transform.source.estimate_size())
        }
      except error.RuntimeValueProviderError:
        # Size estimation is best effort, and this error is by value provider.
        _LOGGER.info(
            'Could not estimate size of source %r due to ' + \
            'RuntimeValueProviderError', transform.source)
      except Exception:  # pylint: disable=broad-except
        # Size estimation is best effort. So we log the error and continue.
        _LOGGER.info(
            'Could not estimate size of source %r due to an exception: %s',
            transform.source,
            traceback.format_exc())

      step.add_property(PropertyNames.SOURCE_STEP_INPUT, source_dict)
    elif transform.source.format == 'text':
      step.add_property(PropertyNames.FILE_PATTERN, transform.source.path)
    elif transform.source.format == 'bigquery':
      if standard_options.streaming:
        raise ValueError(
            'BigQuery source is not currently available for use '
            'in streaming pipelines.')
      debug_options = options.view_as(DebugOptions)
      use_fn_api = (
          debug_options.experiments and
          'beam_fn_api' in debug_options.experiments)
      if use_fn_api:
        raise ValueError(BQ_SOURCE_UW_ERROR)
      step.add_property(PropertyNames.BIGQUERY_EXPORT_FORMAT, 'FORMAT_AVRO')
      # TODO(silviuc): Add table validation if transform.source.validate.
      if transform.source.table_reference is not None:
        step.add_property(
            PropertyNames.BIGQUERY_DATASET,
            transform.source.table_reference.datasetId)
        step.add_property(
            PropertyNames.BIGQUERY_TABLE,
            transform.source.table_reference.tableId)
        # If project owning the table was not specified then the project owning
        # the workflow (current project) will be used.
        if transform.source.table_reference.projectId is not None:
          step.add_property(
              PropertyNames.BIGQUERY_PROJECT,
              transform.source.table_reference.projectId)
      elif transform.source.query is not None:
        step.add_property(PropertyNames.BIGQUERY_QUERY, transform.source.query)
        step.add_property(
            PropertyNames.BIGQUERY_USE_LEGACY_SQL,
            transform.source.use_legacy_sql)
        step.add_property(
            PropertyNames.BIGQUERY_FLATTEN_RESULTS,
            transform.source.flatten_results)
      else:
        raise ValueError(
            'BigQuery source %r must specify either a table or'
            ' a query' % transform.source)
      if transform.source.kms_key is not None:
        step.add_property(
            PropertyNames.BIGQUERY_KMS_KEY, transform.source.kms_key)
    elif transform.source.format == 'pubsub':
      if not standard_options.streaming:
        raise ValueError(
            'Cloud Pub/Sub is currently available for use '
            'only in streaming pipelines.')
      # Only one of topic or subscription should be set.
      if transform.source.full_subscription:
        step.add_property(
            PropertyNames.PUBSUB_SUBSCRIPTION,
            transform.source.full_subscription)
      elif transform.source.full_topic:
        step.add_property(
            PropertyNames.PUBSUB_TOPIC, transform.source.full_topic)
      if transform.source.id_label:
        step.add_property(
            PropertyNames.PUBSUB_ID_LABEL, transform.source.id_label)
      if transform.source.with_attributes:
        # Setting this property signals Dataflow runner to return full
        # PubsubMessages instead of just the data part of the payload.
        step.add_property(PropertyNames.PUBSUB_SERIALIZED_ATTRIBUTES_FN, '')

      if transform.source.timestamp_attribute is not None:
        step.add_property(
            PropertyNames.PUBSUB_TIMESTAMP_ATTRIBUTE,
            transform.source.timestamp_attribute)
    else:
      raise ValueError(
          'Source %r has unexpected format %s.' %
          (transform.source, transform.source.format))

    if not hasattr(transform.source, 'format'):
      step.add_property(PropertyNames.FORMAT, names.SOURCE_FORMAT)
    else:
      step.add_property(PropertyNames.FORMAT, transform.source.format)

    # Wrap coder in WindowedValueCoder: this is necessary as the encoding of a
    # step should be the type of value outputted by each step.  Read steps
    # automatically wrap output values in a WindowedValue wrapper, if necessary.
    # This is also necessary for proper encoding for size estimation.
    # Using a GlobalWindowCoder as a place holder instead of the default
    # PickleCoder because GlobalWindowCoder is known coder.
    # TODO(robertwb): Query the collection for the windowfn to extract the
    # correct coder.
    coder = coders.WindowedValueCoder(
        coders.registry.get_coder(transform_node.outputs[None].element_type),
        coders.coders.GlobalWindowCoder())

    step.encoding = self._get_cloud_encoding(coder)
    step.add_property(
        PropertyNames.OUTPUT_INFO,
        [{
            PropertyNames.USER_NAME: (
                '%s.%s' % (transform_node.full_label, PropertyNames.OUT)),
            PropertyNames.ENCODING: step.encoding,
            PropertyNames.OUTPUT_NAME: PropertyNames.OUT
        }])

  def run__NativeWrite(self, transform_node, options):
    transform = transform_node.transform
    input_tag = transform_node.inputs[0].tag
    input_step = self._cache.get_pvalue(transform_node.inputs[0])
    step = self._add_step(
        TransformNames.WRITE, transform_node.full_label, transform_node)
    # TODO(mairbek): refactor if-else tree to use registerable functions.
    # Initialize the sink specific properties.
    if transform.sink.format == 'text':
      # Note that it is important to use typed properties (@type/value dicts)
      # for non-string properties and also for empty strings. For example,
      # in the code below the num_shards must have type and also
      # file_name_suffix and shard_name_template (could be empty strings).
      step.add_property(
          PropertyNames.FILE_NAME_PREFIX,
          transform.sink.file_name_prefix,
          with_type=True)
      step.add_property(
          PropertyNames.FILE_NAME_SUFFIX,
          transform.sink.file_name_suffix,
          with_type=True)
      step.add_property(
          PropertyNames.SHARD_NAME_TEMPLATE,
          transform.sink.shard_name_template,
          with_type=True)
      if transform.sink.num_shards > 0:
        step.add_property(
            PropertyNames.NUM_SHARDS, transform.sink.num_shards, with_type=True)
      # TODO(silviuc): Implement sink validation.
      step.add_property(PropertyNames.VALIDATE_SINK, False, with_type=True)
    elif transform.sink.format == 'bigquery':
      # TODO(silviuc): Add table validation if transform.sink.validate.
      step.add_property(
          PropertyNames.BIGQUERY_DATASET,
          transform.sink.table_reference.datasetId)
      step.add_property(
          PropertyNames.BIGQUERY_TABLE, transform.sink.table_reference.tableId)
      # If project owning the table was not specified then the project owning
      # the workflow (current project) will be used.
      if transform.sink.table_reference.projectId is not None:
        step.add_property(
            PropertyNames.BIGQUERY_PROJECT,
            transform.sink.table_reference.projectId)
      step.add_property(
          PropertyNames.BIGQUERY_CREATE_DISPOSITION,
          transform.sink.create_disposition)
      step.add_property(
          PropertyNames.BIGQUERY_WRITE_DISPOSITION,
          transform.sink.write_disposition)
      if transform.sink.table_schema is not None:
        step.add_property(
            PropertyNames.BIGQUERY_SCHEMA, transform.sink.schema_as_json())
      if transform.sink.kms_key is not None:
        step.add_property(
            PropertyNames.BIGQUERY_KMS_KEY, transform.sink.kms_key)
    elif transform.sink.format == 'pubsub':
      standard_options = options.view_as(StandardOptions)
      if not standard_options.streaming:
        raise ValueError(
            'Cloud Pub/Sub is currently available for use '
            'only in streaming pipelines.')
      step.add_property(PropertyNames.PUBSUB_TOPIC, transform.sink.full_topic)
      if transform.sink.id_label:
        step.add_property(
            PropertyNames.PUBSUB_ID_LABEL, transform.sink.id_label)
      # Setting this property signals Dataflow runner that the PCollection
      # contains PubsubMessage objects instead of just raw data.
      step.add_property(PropertyNames.PUBSUB_SERIALIZED_ATTRIBUTES_FN, '')
      if transform.sink.timestamp_attribute is not None:
        step.add_property(
            PropertyNames.PUBSUB_TIMESTAMP_ATTRIBUTE,
            transform.sink.timestamp_attribute)
    else:
      raise ValueError(
          'Sink %r has unexpected format %s.' %
          (transform.sink, transform.sink.format))
    step.add_property(PropertyNames.FORMAT, transform.sink.format)

    # Wrap coder in WindowedValueCoder: this is necessary for proper encoding
    # for size estimation. Using a GlobalWindowCoder as a place holder instead
    # of the default PickleCoder because GlobalWindowCoder is known coder.
    # TODO(robertwb): Query the collection for the windowfn to extract the
    # correct coder.
    coder = coders.WindowedValueCoder(
        transform.sink.coder, coders.coders.GlobalWindowCoder())
    step.encoding = self._get_cloud_encoding(coder)
    step.add_property(PropertyNames.ENCODING, step.encoding)
    step.add_property(
        PropertyNames.PARALLEL_INPUT,
        {
            '@type': 'OutputReference',
            PropertyNames.STEP_NAME: input_step.proto.name,
            PropertyNames.OUTPUT_NAME: input_step.get_output(input_tag)
        })

  def run_TestStream(self, transform_node, options):
    from apache_beam.testing.test_stream import ElementEvent
    from apache_beam.testing.test_stream import ProcessingTimeEvent
    from apache_beam.testing.test_stream import WatermarkEvent
    standard_options = options.view_as(StandardOptions)
    if not standard_options.streaming:
      raise ValueError(
          'TestStream is currently available for use '
          'only in streaming pipelines.')

    transform = transform_node.transform
    step = self._add_step(
        TransformNames.READ, transform_node.full_label, transform_node)
    step.add_property(
        PropertyNames.SERIALIZED_FN,
        self.proto_context.transforms.get_id(transform_node))
    step.add_property(PropertyNames.FORMAT, 'test_stream')
    test_stream_payload = beam_runner_api_pb2.TestStreamPayload()
    # TestStream source doesn't do any decoding of elements,
    # so we won't set test_stream_payload.coder_id.
    output_coder = transform._infer_output_coder()  # pylint: disable=protected-access
    for event in transform._events:
      new_event = test_stream_payload.events.add()
      if isinstance(event, ElementEvent):
        for tv in event.timestamped_values:
          element = new_event.element_event.elements.add()
          element.encoded_element = output_coder.encode(tv.value)
          element.timestamp = tv.timestamp.micros
      elif isinstance(event, ProcessingTimeEvent):
        new_event.processing_time_event.advance_duration = (
            event.advance_by.micros)
      elif isinstance(event, WatermarkEvent):
        new_event.watermark_event.new_watermark = event.new_watermark.micros
    serialized_payload = self.byte_array_to_json_string(
        test_stream_payload.SerializeToString())
    step.add_property(PropertyNames.SERIALIZED_TEST_STREAM, serialized_payload)

    step.encoding = self._get_encoded_output_coder(transform_node)
    step.add_property(
        PropertyNames.OUTPUT_INFO,
        [{
            PropertyNames.USER_NAME: (
                '%s.%s' % (transform_node.full_label, PropertyNames.OUT)),
            PropertyNames.ENCODING: step.encoding,
            PropertyNames.OUTPUT_NAME: PropertyNames.OUT
        }])

  # We must mark this method as not a test or else its name is a matcher for
  # nosetest tests.
  run_TestStream.__test__ = False  # type: ignore[attr-defined]

  @classmethod
  def serialize_windowing_strategy(cls, windowing, default_environment):
    from apache_beam.runners import pipeline_context
    context = pipeline_context.PipelineContext(
        default_environment=default_environment)
    windowing_proto = windowing.to_runner_api(context)
    return cls.byte_array_to_json_string(
        beam_runner_api_pb2.MessageWithComponents(
            components=context.to_runner_api(),
            windowing_strategy=windowing_proto).SerializeToString())

  @classmethod
  def deserialize_windowing_strategy(cls, serialized_data):
    # Imported here to avoid circular dependencies.
    # pylint: disable=wrong-import-order, wrong-import-position
    from apache_beam.runners import pipeline_context
    from apache_beam.transforms.core import Windowing
    proto = beam_runner_api_pb2.MessageWithComponents()
    proto.ParseFromString(cls.json_string_to_byte_array(serialized_data))
    return Windowing.from_runner_api(
        proto.windowing_strategy,
        pipeline_context.PipelineContext(proto.components))

  @staticmethod
  def byte_array_to_json_string(raw_bytes):
    """Implements org.apache.beam.sdk.util.StringUtils.byteArrayToJsonString."""
    return quote(raw_bytes)

  @staticmethod
  def json_string_to_byte_array(encoded_string):
    """Implements org.apache.beam.sdk.util.StringUtils.jsonStringToByteArray."""
    return unquote_to_bytes(encoded_string)

  def get_default_gcp_region(self):
    """Get a default value for Google Cloud region according to
    https://cloud.google.com/compute/docs/gcloud-compute/#default-properties.
    If no default can be found, returns None.
    """
    environment_region = os.environ.get('CLOUDSDK_COMPUTE_REGION')
    if environment_region:
      _LOGGER.info(
          'Using default GCP region %s from $CLOUDSDK_COMPUTE_REGION',
          environment_region)
      return environment_region
    try:
      cmd = ['gcloud', 'config', 'get-value', 'compute/region']
      raw_output = processes.check_output(cmd, stderr=DEVNULL)
      formatted_output = raw_output.decode('utf-8').strip()
      if formatted_output:
        _LOGGER.info(
            'Using default GCP region %s from `%s`',
            formatted_output,
            ' '.join(cmd))
        return formatted_output
    except RuntimeError:
      pass
    return None


class _DataflowSideInput(beam.pvalue.AsSideInput):
  """Wraps a side input as a dataflow-compatible side input."""
  def _view_options(self):
    return {
        'data': self._data,
    }

  def _side_input_data(self):
    return self._data


class _DataflowIterableAsMultimapSideInput(_DataflowSideInput):
  """Wraps an iterable side input as dataflow-compatible side input."""
  def __init__(self, side_input):
    # pylint: disable=protected-access
    side_input_data = side_input._side_input_data()
    assert (
        side_input_data.access_pattern == common_urns.side_inputs.ITERABLE.urn)
    iterable_view_fn = side_input_data.view_fn
    self._data = beam.pvalue.SideInputData(
        common_urns.side_inputs.MULTIMAP.urn,
        side_input_data.window_mapping_fn,
        lambda multimap: iterable_view_fn(multimap[b'']))


class _DataflowIterableSideInput(_DataflowSideInput):
  """Wraps an iterable side input as dataflow-compatible side input."""
  def __init__(self, side_input):
    # pylint: disable=protected-access
    self.pvalue = side_input.pvalue
    side_input_data = side_input._side_input_data()
    assert (
        side_input_data.access_pattern == common_urns.side_inputs.ITERABLE.urn)
    self._data = beam.pvalue.SideInputData(
        common_urns.side_inputs.ITERABLE.urn,
        side_input_data.window_mapping_fn,
        side_input_data.view_fn)


class _DataflowMultimapSideInput(_DataflowSideInput):
  """Wraps a multimap side input as dataflow-compatible side input."""
  def __init__(self, side_input):
    # pylint: disable=protected-access
    self.pvalue = side_input.pvalue
    side_input_data = side_input._side_input_data()
    assert (
        side_input_data.access_pattern == common_urns.side_inputs.MULTIMAP.urn)
    self._data = beam.pvalue.SideInputData(
        common_urns.side_inputs.MULTIMAP.urn,
        side_input_data.window_mapping_fn,
        side_input_data.view_fn)


class DataflowPipelineResult(PipelineResult):
  """Represents the state of a pipeline run on the Dataflow service."""
  def __init__(self, job, runner):
    """Initialize a new DataflowPipelineResult instance.

    Args:
      job: Job message from the Dataflow API. Could be :data:`None` if a job
        request was not sent to Dataflow service (e.g. template jobs).
      runner: DataflowRunner instance.
    """
    self._job = job
    self._runner = runner
    self.metric_results = None

  def _update_job(self):
    # We need the job id to be able to update job information. There is no need
    # to update the job if we are in a known terminal state.
    if self.has_job and not self.is_in_terminal_state():
      self._job = self._runner.dataflow_client.get_job(self.job_id())

  def job_id(self):
    return self._job.id

  def metrics(self):
    return self.metric_results

  @property
  def has_job(self):
    return self._job is not None

  @staticmethod
  def api_jobstate_to_pipeline_state(api_jobstate):
    values_enum = dataflow_api.Job.CurrentStateValueValuesEnum

    # Ordered by the enum values. Values that may be introduced in
    # future versions of Dataflow API are considered UNRECOGNIZED by this SDK.
    api_jobstate_map = defaultdict(
        lambda: PipelineState.UNRECOGNIZED,
        {
            values_enum.JOB_STATE_UNKNOWN: PipelineState.UNKNOWN,
            values_enum.JOB_STATE_STOPPED: PipelineState.STOPPED,
            values_enum.JOB_STATE_RUNNING: PipelineState.RUNNING,
            values_enum.JOB_STATE_DONE: PipelineState.DONE,
            values_enum.JOB_STATE_FAILED: PipelineState.FAILED,
            values_enum.JOB_STATE_CANCELLED: PipelineState.CANCELLED,
            values_enum.JOB_STATE_UPDATED: PipelineState.UPDATED,
            values_enum.JOB_STATE_DRAINING: PipelineState.DRAINING,
            values_enum.JOB_STATE_DRAINED: PipelineState.DRAINED,
            values_enum.JOB_STATE_PENDING: PipelineState.PENDING,
            values_enum.JOB_STATE_CANCELLING: PipelineState.CANCELLING,
            values_enum.JOB_STATE_RESOURCE_CLEANING_UP: PipelineState.
            RESOURCE_CLEANING_UP,
        })

    return (
        api_jobstate_map[api_jobstate]
        if api_jobstate else PipelineState.UNKNOWN)

  def _get_job_state(self):
    return self.api_jobstate_to_pipeline_state(self._job.currentState)

  @property
  def state(self):
    """Return the current state of the remote job.

    Returns:
      A PipelineState object.
    """
    if not self.has_job:
      return PipelineState.UNKNOWN

    self._update_job()

    return self._get_job_state()

  def is_in_terminal_state(self):
    if not self.has_job:
      return True

    return PipelineState.is_terminal(self._get_job_state())

  def wait_until_finish(self, duration=None):
    if not self.is_in_terminal_state():
      if not self.has_job:
        raise IOError('Failed to get the Dataflow job id.')

      thread = threading.Thread(
          target=DataflowRunner.poll_for_job_completion,
          args=(self._runner, self, duration))

      # Mark the thread as a daemon thread so a keyboard interrupt on the main
      # thread will terminate everything. This is also the reason we will not
      # use thread.join() to wait for the polling thread.
      thread.daemon = True
      thread.start()
      while thread.is_alive():
        time.sleep(5.0)

    # TODO: Merge the termination code in poll_for_job_completion and
    # is_in_terminal_state.
    terminated = self.is_in_terminal_state()
    assert duration or terminated, (
        'Job did not reach to a terminal state after waiting indefinitely.')

    if terminated and self.state != PipelineState.DONE:
      # TODO(BEAM-1290): Consider converting this to an error log based on
      # theresolution of the issue.
      raise DataflowRuntimeException(
          'Dataflow pipeline failed. State: %s, Error:\n%s' %
          (self.state, getattr(self._runner, 'last_error_msg', None)),
          self)
    return self.state

  def cancel(self):
    if not self.has_job:
      raise IOError('Failed to get the Dataflow job id.')

    self._update_job()

    if self.is_in_terminal_state():
      _LOGGER.warning(
          'Cancel failed because job %s is already terminated in state %s.',
          self.job_id(),
          self.state)
    else:
      if not self._runner.dataflow_client.modify_job_state(
          self.job_id(), 'JOB_STATE_CANCELLED'):
        cancel_failed_message = (
            'Failed to cancel job %s, please go to the Developers Console to '
            'cancel it manually.') % self.job_id()
        _LOGGER.error(cancel_failed_message)
        raise DataflowRuntimeException(cancel_failed_message, self)

    return self.state

  def __str__(self):
    return '<%s %s %s>' % (self.__class__.__name__, self.job_id(), self.state)

  def __repr__(self):
    return '<%s %s at %s>' % (self.__class__.__name__, self._job, hex(id(self)))


class DataflowRuntimeException(Exception):
  """Indicates an error has occurred in running this pipeline."""
  def __init__(self, msg, result):
    super().__init__(msg)
    self.result = result<|MERGE_RESOLUTION|>--- conflicted
+++ resolved
@@ -457,21 +457,9 @@
       if use_fnapi and not apiclient._use_unified_worker(options):
         pipeline.replace_all(DataflowRunner._JRH_PTRANSFORM_OVERRIDES)
 
-<<<<<<< HEAD
     if pipeline_proto:
       self.proto_pipeline = pipeline_proto
 
-=======
-    from apache_beam.transforms import environments
-    if options.view_as(SetupOptions).prebuild_sdk_container_engine:
-      # if prebuild_sdk_container_engine is specified we will build a new sdk
-      # container image with dependencies pre-installed and use that image,
-      # instead of using the inferred default container image.
-      self._default_environment = (
-          environments.DockerEnvironment.from_options(options))
-      options.view_as(WorkerOptions).sdk_container_image = (
-          self._default_environment.container_image)
->>>>>>> 5603bd31
     else:
       from apache_beam.transforms import environments
       if options.view_as(SetupOptions).prebuild_sdk_container_engine:
@@ -490,21 +478,10 @@
                 resource_hints=environments.resource_hints_from_options(
                     options)))
 
-<<<<<<< HEAD
       # This has to be performed before pipeline proto is constructed to make
       # sure that the changes are reflected in the portable job submission path.
       self._adjust_pipeline_for_dataflow_v2(pipeline)
 
-=======
-    if pipeline_proto:
-      self.proto_pipeline = pipeline_proto
-
-    else:
-      # This has to be performed before pipeline proto is constructed to make
-      # sure that the changes are reflected in the portable job submission path.
-      self._adjust_pipeline_for_dataflow_v2(pipeline)
-
->>>>>>> 5603bd31
       # Snapshot the pipeline in a portable proto.
       self.proto_pipeline, self.proto_context = pipeline.to_runner_api(
           return_context=True, default_environment=self._default_environment)
