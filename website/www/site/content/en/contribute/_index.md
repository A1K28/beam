--- conflicted
+++ resolved
@@ -49,31 +49,18 @@
   <tr>
     <td>Participate and share ideas</td>
     <td class="list-text-size-md">
-<<<<<<< HEAD
-      <ol>
-        <li>Subscribe to our <a href="https://beam.apache.org/community/contact-us/">mailing lists</a> (<a href="mailto:dev@beam.apache.org">dev@beam.apache.org</a> and <a href="mailto:dev@beam.apache.org">user@beam.apache.org</a>).</li>
-        <li>Stay in the loop of our <a href="https://github.com/apache/tag-beam-it/issues">product backlog</a>, participate in discussions to brainstorm solutions, and help the community solve their mailing list questions.</li>
-      </ol>
-=======
-      <ul>
-        <li>Start by <a href="https://beam.apache.org/contribute/#accounts-and-permissions">getting an Apache Beam Jira account</a>.</li>
+      <ul>
         <li>Subscribe to our <a href="https://beam.apache.org/community/contact-us/">mailing lists</a> (<a href="mailto:dev@beam.apache.org">dev@beam.apache.org</a> and <a href="mailto:dev@beam.apache.org">user@beam.apache.org</a>).</li>
         <li>Stay in the loop of our <a href="https://issues.apache.org/jira/projects/BEAM/issues">Jira product backlog</a>, participate in discussions to brainstorm solutions, and help the community solve their mailing list questions.</li>
       </ul>
->>>>>>> 57f37052
     </td>
   </tr>
   <tr>
     <td>File a bug</td>
     <td class="list-text-size-md">
       <ol class="no-bullet">
-<<<<<<< HEAD
         <li>Create a GitHub issue and mark it as a bug</li>
-        <br><span>OR</span><br><br>
-=======
-        <li>Create a Jira ticket and mark it as a bug</li>
         <br><span class="text--active">OR</span><br><br>
->>>>>>> 57f37052
         <li>Send an email to <a href="mailto:dev@beam.apache.org">dev@beam.apache.org</a> with subject: [Bug] &lt;bug summary&gt; and include as much detail as possible.</li>
       </ol>
     </td>
@@ -82,13 +69,8 @@
     <td>Propose a feature</td>
     <td class="list-text-size-md">
       <ol class="no-bullet">
-<<<<<<< HEAD
         <li>Create a GitHub issue and mark it as a feature request</li>
-        <br><span>OR</span><br><br>
-=======
-        <li>Create a Jira ticket and mark it as a feature request</li>
         <br><span class="text--active">OR</span><br><br>
->>>>>>> 57f37052
         <li>Send an email to <a href="mailto:dev@beam.apache.org">dev@beam.apache.org</a> with subject: [Feature Proposal] &lt;your idea&gt;.</li>
       </ol>
     </td>
